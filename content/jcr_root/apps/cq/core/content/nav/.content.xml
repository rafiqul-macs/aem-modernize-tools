<?xml version="1.0" encoding="UTF-8"?>
<<<<<<< HEAD
<jcr:root xmlns:sling="http://sling.apache.org/jcr/sling/1.0" xmlns:jcr="http://www.jcp.org/jcr/1.0"
  xmlns:nt="http://www.jcp.org/jcr/nt/1.0" xmlns:rep="internal"
  jcr:primaryType="nt:unstructured">
  <tools jcr:primaryType="nt:unstructured">
    <operations
      jcr:mixinTypes="[rep:AccessControllable]"
      jcr:primaryType="nt:unstructured">
      <modernizestructure
        jcr:mixinTypes="[rep:AccessControllable]"
        jcr:primaryType="nt:unstructured"
        jcr:title="Page Template/Structure Conversion"
        sling:orderBefore="configuration"
        href="/libs/cq/modernize/templatestructure/content/console.html"
        id="aem-tools-modernize-structure">
        <rep:policy/>
      </modernizestructure>
      <modernizecomponent
          jcr:mixinTypes="[rep:AccessControllable]"
          jcr:primaryType="nt:unstructured"
          jcr:title="Component Conversion"
          sling:orderBefore="configuration"
          href="/libs/cq/modernize/component/content/console.html"
          id="aem-tools-modernize-component">
          <rep:policy/>
      </modernizecomponent>
      <modernizedialog
        jcr:mixinTypes="[rep:AccessControllable]"
        jcr:primaryType="nt:unstructured"
        jcr:title="Dialog Conversion"
        sling:orderBefore="configuration"
        href="/libs/cq/modernize/dialog/content/console.html"
        id="aem-tools-modernize-dialog">
        <rep:policy />
      </modernizedialog>
    </operations>
  </tools>
=======
<jcr:root xmlns:sling="http://sling.apache.org/jcr/sling/1.0" xmlns:jcr="http://www.jcp.org/jcr/1.0" xmlns:nt="http://www.jcp.org/jcr/nt/1.0" xmlns:rep="internal"
    jcr:primaryType="nt:unstructured">
    <tools jcr:primaryType="nt:unstructured">
        <sites
            jcr:mixinTypes="[rep:AccessControllable]"
            jcr:primaryType="nt:unstructured">
            <modernizestructure
                jcr:mixinTypes="[rep:AccessControllable]"
                jcr:primaryType="nt:unstructured"
                jcr:title="Page Template/Structure Conversion"
                href="/libs/cq/modernize/structure/content/console.html"
                id="aem-tools-sites-modernize-structure">
                <rep:policy/>
            </modernizestructure>
            <modernizedesign
                jcr:mixinTypes="[rep:AccessControllable]"
                jcr:primaryType="nt:unstructured"
                jcr:title="Policies Importer"
                href="/libs/cq/modernize/design/content/console.html"
                id="aem-tools-sites-modernize-design">
                <rep:policy/>
            </modernizedesign>
            <modernizecomponent
                jcr:mixinTypes="[rep:AccessControllable]"
                jcr:primaryType="nt:unstructured"
                jcr:title="Component Conversion"
                href="/libs/cq/modernize/component/content/console.html"
                id="aem-tools-sites-modernize-component"/>
        </sites>
    </tools>
>>>>>>> 21e36d17
</jcr:root><|MERGE_RESOLUTION|>--- conflicted
+++ resolved
@@ -1,42 +1,4 @@
 <?xml version="1.0" encoding="UTF-8"?>
-<<<<<<< HEAD
-<jcr:root xmlns:sling="http://sling.apache.org/jcr/sling/1.0" xmlns:jcr="http://www.jcp.org/jcr/1.0"
-  xmlns:nt="http://www.jcp.org/jcr/nt/1.0" xmlns:rep="internal"
-  jcr:primaryType="nt:unstructured">
-  <tools jcr:primaryType="nt:unstructured">
-    <operations
-      jcr:mixinTypes="[rep:AccessControllable]"
-      jcr:primaryType="nt:unstructured">
-      <modernizestructure
-        jcr:mixinTypes="[rep:AccessControllable]"
-        jcr:primaryType="nt:unstructured"
-        jcr:title="Page Template/Structure Conversion"
-        sling:orderBefore="configuration"
-        href="/libs/cq/modernize/templatestructure/content/console.html"
-        id="aem-tools-modernize-structure">
-        <rep:policy/>
-      </modernizestructure>
-      <modernizecomponent
-          jcr:mixinTypes="[rep:AccessControllable]"
-          jcr:primaryType="nt:unstructured"
-          jcr:title="Component Conversion"
-          sling:orderBefore="configuration"
-          href="/libs/cq/modernize/component/content/console.html"
-          id="aem-tools-modernize-component">
-          <rep:policy/>
-      </modernizecomponent>
-      <modernizedialog
-        jcr:mixinTypes="[rep:AccessControllable]"
-        jcr:primaryType="nt:unstructured"
-        jcr:title="Dialog Conversion"
-        sling:orderBefore="configuration"
-        href="/libs/cq/modernize/dialog/content/console.html"
-        id="aem-tools-modernize-dialog">
-        <rep:policy />
-      </modernizedialog>
-    </operations>
-  </tools>
-=======
 <jcr:root xmlns:sling="http://sling.apache.org/jcr/sling/1.0" xmlns:jcr="http://www.jcp.org/jcr/1.0" xmlns:nt="http://www.jcp.org/jcr/nt/1.0" xmlns:rep="internal"
     jcr:primaryType="nt:unstructured">
     <tools jcr:primaryType="nt:unstructured">
@@ -67,5 +29,4 @@
                 id="aem-tools-sites-modernize-component"/>
         </sites>
     </tools>
->>>>>>> 21e36d17
 </jcr:root>